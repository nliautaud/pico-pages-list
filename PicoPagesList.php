--- conflicted
+++ resolved
@@ -209,10 +209,6 @@
         {
             if (!empty($page['hidden'])) continue;
 
-<<<<<<< HEAD
-            $childPath = $currentPath ? $currentPath.'/'.$pageID : $pageID;
-=======
->>>>>>> 8f22b483
             $childsOutput = '';
             if(isset($page['_childs'])) {
                 $childsOutput = $this->output($page['_childs']);
