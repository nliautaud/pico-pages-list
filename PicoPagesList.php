<?php
/**
 * Flat and nested pages list navigation for Pico CMS.
 * 
 * - Adds twig global `{{ nested_pages }}` in addition to `{{ pages }}`
 * - Render flat or nested HTML navigation tree with `navigation` twig filter
 * - Filter pages and nested pages by paths with `exclude()` and `only()` twig filters
 * 
 * Examples :
 * 
 *     {{ pages | navigation }} // output a flat pages list
 *     {{ nested_pages | navigation }} // output a nested pages list
 *     {{ nested_pages | exclude('sub/page') | navigation }} // filtered nested pages list
 *     {% assign filtered = pages | only('sub/path/') %} // get filtered flat pages array
 *
 * @author  Nicolas Liautaud
 * @link    https://github.com/nliautaud/pico-pages-list
 * @link    http://picocms.org
 * @license http://opensource.org/licenses/MIT The MIT License
 */
class PicoPagesList extends AbstractPicoPlugin
{
    public $items;
    private $currentPagePath;

    /**
     * Store the current url and construct the nested pages array.
     *
     * Triggered after Pico has read all known pages
     *
     * See {@link DummyPlugin::onSinglePageLoaded()} for details about the
     * structure of the page data.
     *
     * @see    Pico::getPages()
     * @see    Pico::getCurrentPage()
     * @see    Pico::getPreviousPage()
     * @see    Pico::getNextPage()
     * @param  array[]    &$pages        data of all known pages
     * @param  array|null &$currentPage  data of the page being served
     * @param  array|null &$previousPage data of the previous page
     * @param  array|null &$nextPage     data of the next page
     * @return void
     */
    public function onPagesLoaded(
        array &$pages,
        array &$currentPage = null,
        array &$previousPage = null,
        array &$nextPage = null
    ) {
        $base_url = $this->getConfig('base_url');
        $this->currentPagePath = str_replace(array('?', $base_url), '', urldecode($currentPage['url']));
        $this->items = $this->nestedPages($pages);
    }

    /**
     * Register `$this` in the Twig `{{ PagesList }}` variable.
     *
     * Triggered before Pico renders the page
     *
     * @see    Pico::getTwig()
     * @see    DummyPlugin::onPageRendered()
     * @param  Twig_Environment &$twig          twig template engine
     * @param  array            &$twigVariables template variables
     * @param  string           &$templateName  file name of the template
     * @return void
     */
    public function onPageRendering(Twig_Environment &$twig, array &$twigVariables, &$templateName)
    {
        $twigVariables['nested_pages'] = $this->items;
        
        $twig->addFilter(new Twig_SimpleFilter('navigation', function($pages) {
            return $this->output($pages);
        }));

        $twig->addFilter(new Twig_SimpleFilter('exclude', function($pages, array $paths = array()) {
            return $this->filterPages($pages, $paths);
        }, array('is_variadic' => true)));

        $twig->addFilter(new Twig_SimpleFilter('only', function($pages, array $paths = array()) {
            return $this->filterPages($pages, $paths, true);
        }, array('is_variadic' => true)));
    }

    /**
     * Create the nested pages array according to the pages paths.
     *
     * @see    nested_path
     * @param  array $pages Pico pages flat array
     */
    private function nestedPages($pages)
    {
        $this->items = array();
        foreach ($pages as $page) {
            $nested_path = $this->nested_path($page);
            $this->items = array_replace_recursive($this->items, $nested_path);
        }
        return $this->items['_childs'];
    }

    /**
     * Create a nested array of a given path, with the page at the end.
     * Each path fragment is in "_childs" of the parent.
     *
     * @param  array  $page the page array
     * @return array  the nested path
     */
    private function nested_path($page)
    {
        $path = self::rtrim($page['id'], '/index');
        $parts = explode('/', $path);
        $count = count($parts);

        $arr = array();
        $parent = &$arr;
        foreach($parts as $id => $part) {
            $value = [];
            if(!$part || $id == $count-1) {
                $value = $page;
            } else {
                $currpath = implode('/', array_slice($parts, 0, $id+1));
                $value['id'] = $currpath;
            }
            if($path && !$part) {
                $parent = $value;
                break;
            }
            
            $parent['_childs'][$part] = $value;
            $parent = &$parent['_childs'][$part];
        }
        return $arr;
    }

    /**
     * Strip a substring from the end of a string
     *
     * @param  array  $str The input string.
     * @param  array  $substr The substring to remove.
     * @return string  The modified string.
     */
    private static function rtrim($str, $substr)
    {
        $length = strlen($substr);
        return (substr($str, -$length) === $substr) ? substr($str, 0, -$length) : $str;
    }
    
    /**
     * Filter the pages array according to given paths, as exclusive or inclusive.
     *
     * @param array $pages The flat or nested pages array.
     * @param array $filteredPaths The paths to filter.
     * @param boolean $isInclusive If `true` only corresponding paths are kept.
     * @return array The filtered array of pages.
     */
    public static function filterPages(
        $pages,
        $filteredPaths,
        $isInclusive = false,
        $inclusiveOutput = []
    ) {
        foreach($pages as $i => $page) {
            if (!isset($page['id'])) return;

            $path = self::rtrim($page['id'], '/index');
            $isSubPath = self::isSubPath($path, $filteredPaths);
            if ($isSubPath) {
                if ($isInclusive) $inclusiveOutput[$i] = $page;
                else unset($pages[$i]);
                continue;
            }
            if (isset($page['_childs'])) {
                $childs = self::filterPages($page['_childs'], $filteredPaths, $isInclusive, $inclusiveOutput);
                if ($isInclusive) $inclusiveOutput = $childs;
                else $pages[$i]['_childs'] = $childs;
            }
        }
        return $isInclusive ? $inclusiveOutput : $pages;
    }
    /**
     * Return if the given path is a subpath of the given parent path(s)
     *
     * @param  string  $path
     * @param  array  $parentPaths array of paths
     * @return boolean
     */
    private static function isSubPath($path, $parentPaths)
    {
        foreach($parentPaths as $p) {
            if (!is_string($p)) continue;
            if ($path == $p) return true;
            if (strncmp($path, $p, strlen($p)) === 0)
                return true;
        }
        return false;
    }

    /**
     * Return an html nested list based on a nested pages array.
     *
     * @param  array  $pages a nested pages array
     * @return string the html list
     */
    private function output($pages)
    {
        if (!is_array($pages)) return;
        $html = '<ul>';
        foreach ($pages as $pageID => $page)
        {
<<<<<<< HEAD
            if (!empty($page['hidden'])) continue;

            $childPath = $currentPath ? $currentPath.'/'.$pageID : $pageID;

=======
>>>>>>> bd7451c0
            $childsOutput = '';
            if(isset($page['_childs'])) {
                $childsOutput = $this->output($page['_childs']);
            }

            $url = isset($page['url']) ? $page['url'] : false;

            // use title if the page have one, and make a link if the page exists.
            if(!$url) $item = "<span>$pageID</span>";
            else {
                $name = !empty($page['title']) ? $page['title'] : $pageID;
                $item = "<a href=\"$url\">$name</a>";
            }

            // add the pageID in class, and indicates if is current or parent of current
            $class = $pageID;
            $class .= $url ? ' is-page' : ' is-directory';
            if ($childsOutput) $class .= ' has-childs';
            if ($this->currentPagePath == $page['id']) $class .= ' is-current';
            if (strpos($this->currentPagePath, $page['id']) === 0) $class .= ' is-active';

            $html .= "<li class=\"$class\">$item$childsOutput</li>";
        }
        $html .= '</ul>';
        return $html;
    }
}
?><|MERGE_RESOLUTION|>--- conflicted
+++ resolved
@@ -206,13 +206,8 @@
         $html = '<ul>';
         foreach ($pages as $pageID => $page)
         {
-<<<<<<< HEAD
             if (!empty($page['hidden'])) continue;
 
-            $childPath = $currentPath ? $currentPath.'/'.$pageID : $pageID;
-
-=======
->>>>>>> bd7451c0
             $childsOutput = '';
             if(isset($page['_childs'])) {
                 $childsOutput = $this->output($page['_childs']);
